--- conflicted
+++ resolved
@@ -1,414 +1,410 @@
-use crate::{definitions::N_UNARYOPS_OF_DEEPEX_ON_STACK, format_exerr, ExError, ExResult};
-use num::Float;
-use smallvec::{smallvec, SmallVec};
-use std::{fmt::Debug, marker::PhantomData};
-
-enum OperatorType {
-    Bin,
-    Unary,
-}
-
-fn make_op_not_available_error(repr: &str, op_type: OperatorType) -> ExError {
-    let op_type_str = match op_type {
-        OperatorType::Bin => "binary",
-        OperatorType::Unary => "unary",
-    };
-    format_exerr!("{} operator '{}' not available", op_type_str, repr)
-}
-
-/// Operators can be unary such as `sin`, binary such as `*`, unary and binary such as `-`, 
-/// or constants such as `π`. To use custom operators, see also the macro [`ops_factory`](ops_factory).
-#[derive(Clone, Eq, PartialEq, Ord, PartialOrd, Debug)]
-pub struct Operator<'a, T: Clone> {
-    /// Representation of the operator in the string to be parsed, e.g., `-` or `sin`.
-    repr: &'a str,
-    /// Binary operator that contains a priority besides a function pointer.
-    bin_op: Option<BinOp<T>>,
-    /// Unary operator that does not have an explicit priority. Unary operators have
-    /// higher priority than binary opertors, e.g., `-1^2 == 1`.
-    unary_op: Option<fn(T) -> T>,
-    /// An operator can also be constant.
-    constant: Option<T>,
-}
-
-fn unwrap_operator<'a, O>(
-    wrapped_op: &'a Option<O>,
-    repr: &str,
-    op_type: OperatorType,
-) -> ExResult<&'a O> {
-    wrapped_op
-        .as_ref()
-        .ok_or_else(|| make_op_not_available_error(repr, op_type))
-}
-
-impl<'a, T: Clone> Operator<'a, T> {
-    fn new(
-        repr: &'a str,
-        bin_op: Option<BinOp<T>>,
-        unary_op: Option<fn(T) -> T>,
-        constant: Option<T>,
-    ) -> Operator<'a, T> {
-        if constant.is_some() {
-            if bin_op.is_some() {
-                panic!(
-                    "Bug! Operators cannot be constant and binary. Check '{}'",
-                    repr
-                );
-            }
-            if unary_op.is_some() {
-                panic!(
-                    "Bug! Operators cannot be constant and unary. Check '{}'.",
-                    repr
-                );
-            }
-        }
-        Operator {
-            repr,
-            bin_op,
-            unary_op,
-            constant,
-        }
-    }
-
-    /// Creates a binary operator.
-    pub fn make_bin(repr: &'a str, bin_op: BinOp<T>) -> Operator<'a, T> {
-        Operator::new(repr, Some(bin_op), None, None)
-    }
-    /// Creates a unary operator.
-    pub fn make_unary(repr: &'a str, unary_op: fn(T) -> T) -> Operator<'a, T> {
-        Operator::new(repr, None, Some(unary_op), None)
-    }
-    /// Creates an operator that is either unary or binary based on its positioning in the string to be parsed.
-    /// For instance, `-` as defined in [`FloatOpsFactory`](FloatOpsFactory) is unary in `-x` and binary
-    /// in `2-x`.
-    pub fn make_bin_unary(
-        repr: &'a str,
-        bin_op: BinOp<T>,
-        unary_op: fn(T) -> T,
-    ) -> Operator<'a, T> {
-        Operator::new(repr, Some(bin_op), Some(unary_op), None)
-    }
-    /// Creates a constant operator. If an operator is constant it cannot be additionally binary or unary.
-    pub fn make_constant(repr: &'a str, constant: T) -> Operator<'a, T> {
-        Operator::new(repr, None, None, Some(constant))
-    }
-
-    pub fn bin(&self) -> ExResult<BinOp<T>> {
-        let op = unwrap_operator(&self.bin_op, self.repr, OperatorType::Bin)?;
-        Ok(op.clone())
-    }
-    pub fn unary(&self) -> ExResult<fn(T) -> T> {
-        Ok(*unwrap_operator(
-            &self.unary_op,
-            self.repr,
-            OperatorType::Unary,
-        )?)
-    }
-    pub fn repr(&self) -> &'a str {
-        self.repr
-    }
-    pub fn has_bin(&self) -> bool {
-        self.bin_op.is_some()
-    }
-    pub fn has_unary(&self) -> bool {
-        self.unary_op.is_some()
-    }
-    pub fn constant(&self) -> Option<T> {
-        self.constant.clone()
-    }
-}
-
-pub type VecOfUnaryFuncs<T> = SmallVec<[fn(T) -> T; N_UNARYOPS_OF_DEEPEX_ON_STACK]>;
-
-/// Container of unary operators of one expression
-#[derive(Clone, Eq, PartialEq, Ord, PartialOrd, Debug)]
-pub struct UnaryOp<T> {
-    funcs_to_be_composed: VecOfUnaryFuncs<T>,
-}
-
-impl<T> UnaryOp<T>
-where
-    T: Clone,
-{
-    /// Applies unary operators one after the other starting with the one with the highest index.
-    /// # Arguments
-    ///
-    /// * `x` - number the unary operators are applied to
-    ///
-    pub fn apply(&self, x: T) -> T {
-        let mut result = x;
-        // rev, since the last uop is applied first by convention
-        for uo in self.funcs_to_be_composed.iter().rev() {
-            result = uo(result);
-        }
-        result
-    }
-
-    /// Composes `self` with another unary operator.
-    /// The other unary operator will be applied after self.
-    pub fn append_after(&mut self, other: UnaryOp<T>) {
-        self.append_after_iter(other.funcs_to_be_composed.into_iter());
-    }
-
-    
-    /// Removes the operator that will be applied latest, i.e., the first element of the array.
-    pub fn remove_latest(&mut self) {
-        self.funcs_to_be_composed.remove(0);
-    }
-
-    /// Appends an iterator of unary functions to the beginning of the array of unary functions of `self`.
-    /// Accordingly, the newly added unary functions will be applied after all other unary functions in the
-    /// list, i.e., as latest.
-    pub fn append_after_iter<I>(&mut self, other_iter: I)
-    where
-        I: Iterator<Item = fn(T) -> T>,
-    {
-        self.funcs_to_be_composed = other_iter
-            .chain(self.funcs_to_be_composed.iter().copied())
-            .collect::<SmallVec<_>>();
-    }
-
-    pub fn len(&self) -> usize {
-        self.funcs_to_be_composed.len()
-    }
-
-    pub fn new() -> Self {
-        Self {
-            funcs_to_be_composed: smallvec![],
-        }
-    }
-
-    pub fn from_vec(v: VecOfUnaryFuncs<T>) -> Self {
-        Self {
-            funcs_to_be_composed: v,
-        }
-    }
-
-    pub fn from_iter<I>(iter: I) -> Self
-    where
-        I: Iterator<Item = fn(T) -> T>,
-    {
-        Self {
-            funcs_to_be_composed: iter.collect(),
-        }
-    }
-    
-    pub fn funcs_to_be_composed(&self) -> &VecOfUnaryFuncs<T> {
-        &self.funcs_to_be_composed
-    }
-
-    pub fn clear(&mut self) {
-        self.funcs_to_be_composed.clear();
-    }
-}
-
-impl<T: Clone> Default for UnaryOp<T> {
-    fn default() -> Self {
-        Self::new()
-    }
-}
-
-/// A binary operator that consists of a function pointer, a priority, and a commutativity-flag.
-#[derive(Clone, Eq, PartialEq, Ord, PartialOrd, Debug)]
-pub struct BinOp<T: Clone> {
-    /// Implementation of the binary operation, e.g., `|a, b| a * b` for multiplication.
-    pub apply: fn(T, T) -> T,
-    /// Priority of the binary operation. A binary operation with a
-    /// higher number will be executed first. For instance, in a sane world `*`
-    /// has a higher priority than `+`. However, in Exmex land you could also define
-    /// this differently.
-    pub prio: i64,
-    /// True if this is a commutative operator such as `*` or `+`, false if not such as `-`, `/`, or `^`.
-    /// Commutativity is used to compile sub-expressions of numbers correctly.
-    pub is_commutative: bool,
-}
-
-/// To use custom operators one needs to create a factory that implements this trait.
-/// In this way, we make sure that we can deserialize expressions with
-/// [`serde`](docs.rs/serde) with the correct operators based on the type.
-///
-/// # Example
-///
-/// ```rust
-/// use exmex::{BinOp, MakeOperators, Operator};
-/// #[derive(Clone)]
-/// struct SomeOpsFactory;
-/// impl MakeOperators<f32> for SomeOpsFactory {
-///     fn make<'a>() -> Vec<Operator<'a, f32>> {    
-///         vec![
-///             Operator::make_bin_unary(
-///                 "-",
-///                 BinOp {
-///                     apply: |a, b| a - b,
-///                     prio: 0,
-///                     is_commutative: false,
-///                 },
-///                 |a| (-a),
-///             ),
-///             Operator::make_unary("sin", |a| a.sin())
-///         ]
-///     }
-/// }
-/// ```
-pub trait MakeOperators<T: Clone>: Clone {
-    /// Function that creates a vector of operators.
-    fn make<'a>() -> Vec<Operator<'a, T>>;
-}
-
-/// Factory of default operators for floating point values.
-///
-/// |representation|description|
-/// |--------------|-----------|
-/// |`^`| power |
-/// |`*`| product |
-/// |`/`| division |
-/// |`+`| addition as binary or identity as unary operator|
-/// |`-`| subtraction as binary or inverting the sign as unary operator |
-/// |`abs`| absolute value |
-/// |`signum`| signum |
-/// |`sin`| sine |
-/// |`cos`| cosine |
-/// |`tan`| tangent |
-/// |`asin`| inverse sine |
-/// |`acos`| inverse cosine |
-/// |`atan`| inverse tangent |
-/// |`sinh`| hyperbolic sine |
-/// |`cosh`| hyperbolic cosine |
-/// |`tanh`| hyperbolic tangent |
-/// |`floor`| largest integer less than or equal to a number |
-/// |`ceil`| smallest integer greater than or equal to a number |
-/// |`trunc`| integer part of a number |
-/// |`fract`| fractional part of a number |
-/// |`exp`| exponential functionn |
-/// |`sqrt`| square root |
-/// |`cbrt`| cube root |
-/// |`ln`| natural logarithm |
-<<<<<<< HEAD
-/// |`log10`| logarithm with basis 10 |
-=======
->>>>>>> 6047819d
-/// |`log2`| logarithm with basis 2 |
-/// |`log10`| logarithm with basis 10 |
-/// |`log`| natural logarithm |
-/// |`PI`| constant π |
-/// |`π`| second representation of constant π |
-/// |`E`| Euler's number |
-/// |`TAU`| constant τ=2π |
-/// |`τ`| second representation of constant τ |
-/// |`e`| second representation of Euler's number |
-///
-///
-#[derive(Clone, Eq, PartialEq, Ord, PartialOrd, Debug)]
-pub struct FloatOpsFactory<T: Float> {
-    dummy: PhantomData<T>,
-}
-
-impl<T: Float> MakeOperators<T> for FloatOpsFactory<T> {
-    /// Returns the default operators.
-    fn make<'a>() -> Vec<Operator<'a, T>> {
-        vec![
-            Operator::make_bin(
-                "^",
-                BinOp {
-                    apply: |a, b| a.powf(b),
-                    prio: 4,
-                    is_commutative: false,
-                },
-            ),
-            Operator::make_bin(
-                "*",
-                BinOp {
-                    apply: |a, b| a * b,
-                    prio: 2,
-                    is_commutative: true,
-                },
-            ),
-            Operator::make_bin(
-                "/",
-                BinOp {
-                    apply: |a, b| a / b,
-                    prio: 3,
-                    is_commutative: false,
-                },
-            ),
-            Operator::make_bin_unary(
-                "+",
-                BinOp {
-                    apply: |a, b| a + b,
-                    prio: 0,
-                    is_commutative: true,
-                },
-                |a| a,
-            ),
-            Operator::make_bin_unary(
-                "-",
-                BinOp {
-                    apply: |a, b| a - b,
-                    prio: 1,
-                    is_commutative: false,
-                },
-                |a| -a,
-            ),
-            Operator::make_unary("abs", |a| a.abs()),
-            Operator::make_unary("signum", |a| a.signum()),
-            Operator::make_unary("sin", |a| a.sin()),
-            Operator::make_unary("cos", |a| a.cos()),
-            Operator::make_unary("tan", |a| a.tan()),
-            Operator::make_unary("asin", |a| a.asin()),
-            Operator::make_unary("acos", |a| a.acos()),
-            Operator::make_unary("atan", |a| a.atan()),
-            Operator::make_unary("sinh", |a| a.sinh()),
-            Operator::make_unary("cosh", |a| a.cosh()),
-            Operator::make_unary("tanh", |a| a.tanh()),
-            Operator::make_unary("floor", |a| a.floor()),
-            Operator::make_unary("round", |a| a.round()),
-            Operator::make_unary("ceil", |a| a.ceil()),
-            Operator::make_unary("trunc", |a| a.trunc()),
-            Operator::make_unary("fract", |a| a.fract()),
-            Operator::make_unary("exp", |a| a.exp()),
-            Operator::make_unary("sqrt", |a| a.sqrt()),
-            Operator::make_unary("cbrt", |a| a.cbrt()),
-            Operator::make_unary("ln", |a| a.ln()),
-            Operator::make_unary("log2", |a| a.log2()),
-            Operator::make_unary("log10", |a| a.log10()),
-            Operator::make_unary("log", |a| a.ln()),
-            Operator::make_constant("PI", T::from(std::f64::consts::PI).unwrap()),
-            Operator::make_constant("π", T::from(std::f64::consts::PI).unwrap()),
-            Operator::make_constant("E", T::from(std::f64::consts::E).unwrap()),
-            Operator::make_constant("e", T::from(std::f64::consts::E).unwrap()),
-            Operator::make_constant("TAU", T::from(std::f64::consts::TAU).unwrap()),
-            Operator::make_constant("τ", T::from(std::f64::consts::TAU).unwrap()),
-            
-        ]
-    }
-}
-
-/// This macro creates an operator factory struct that implements the trait
-/// [`MakeOperators`](MakeOperators). You have to pass the name of the struct
-/// as first, the type of the operands as second, and the [`Operator`](Operator)s as
-/// third to n-th argument.
-///
-/// # Example
-///
-/// The following snippet creates a struct that can be used as in [`FlatEx<_, MyOpsFactory>`](crate::FlatEx).
-/// ```
-/// use exmex::{MakeOperators, Operator, ops_factory};
-/// ops_factory!(
-///     MyOpsFactory,  // name of struct
-///     f32,           // data type of operands
-///     Operator::make_unary("log", |a| a.ln()),
-///     Operator::make_unary("log2", |a| a.log2())
-/// );
-/// ```
-#[macro_export]
-macro_rules! ops_factory {
-    ($name:ident, $T:ty, $( $ops:expr ),*) => {
-        #[derive(Clone)]
-        struct $name;
-        impl MakeOperators<$T> for $name {
-            fn make<'a>() -> Vec<Operator<'a, $T>> {
-                vec![$($ops,)*]
-            }
-        }
-    }
-}
+use crate::{definitions::N_UNARYOPS_OF_DEEPEX_ON_STACK, format_exerr, ExError, ExResult};
+use num::Float;
+use smallvec::{smallvec, SmallVec};
+use std::{fmt::Debug, marker::PhantomData};
+
+enum OperatorType {
+    Bin,
+    Unary,
+}
+
+fn make_op_not_available_error(repr: &str, op_type: OperatorType) -> ExError {
+    let op_type_str = match op_type {
+        OperatorType::Bin => "binary",
+        OperatorType::Unary => "unary",
+    };
+    format_exerr!("{} operator '{}' not available", op_type_str, repr)
+}
+
+/// Operators can be unary such as `sin`, binary such as `*`, unary and binary such as `-`, 
+/// or constants such as `π`. To use custom operators, see also the macro [`ops_factory`](ops_factory).
+#[derive(Clone, Eq, PartialEq, Ord, PartialOrd, Debug)]
+pub struct Operator<'a, T: Clone> {
+    /// Representation of the operator in the string to be parsed, e.g., `-` or `sin`.
+    repr: &'a str,
+    /// Binary operator that contains a priority besides a function pointer.
+    bin_op: Option<BinOp<T>>,
+    /// Unary operator that does not have an explicit priority. Unary operators have
+    /// higher priority than binary opertors, e.g., `-1^2 == 1`.
+    unary_op: Option<fn(T) -> T>,
+    /// An operator can also be constant.
+    constant: Option<T>,
+}
+
+fn unwrap_operator<'a, O>(
+    wrapped_op: &'a Option<O>,
+    repr: &str,
+    op_type: OperatorType,
+) -> ExResult<&'a O> {
+    wrapped_op
+        .as_ref()
+        .ok_or_else(|| make_op_not_available_error(repr, op_type))
+}
+
+impl<'a, T: Clone> Operator<'a, T> {
+    fn new(
+        repr: &'a str,
+        bin_op: Option<BinOp<T>>,
+        unary_op: Option<fn(T) -> T>,
+        constant: Option<T>,
+    ) -> Operator<'a, T> {
+        if constant.is_some() {
+            if bin_op.is_some() {
+                panic!(
+                    "Bug! Operators cannot be constant and binary. Check '{}'",
+                    repr
+                );
+            }
+            if unary_op.is_some() {
+                panic!(
+                    "Bug! Operators cannot be constant and unary. Check '{}'.",
+                    repr
+                );
+            }
+        }
+        Operator {
+            repr,
+            bin_op,
+            unary_op,
+            constant,
+        }
+    }
+
+    /// Creates a binary operator.
+    pub fn make_bin(repr: &'a str, bin_op: BinOp<T>) -> Operator<'a, T> {
+        Operator::new(repr, Some(bin_op), None, None)
+    }
+    /// Creates a unary operator.
+    pub fn make_unary(repr: &'a str, unary_op: fn(T) -> T) -> Operator<'a, T> {
+        Operator::new(repr, None, Some(unary_op), None)
+    }
+    /// Creates an operator that is either unary or binary based on its positioning in the string to be parsed.
+    /// For instance, `-` as defined in [`FloatOpsFactory`](FloatOpsFactory) is unary in `-x` and binary
+    /// in `2-x`.
+    pub fn make_bin_unary(
+        repr: &'a str,
+        bin_op: BinOp<T>,
+        unary_op: fn(T) -> T,
+    ) -> Operator<'a, T> {
+        Operator::new(repr, Some(bin_op), Some(unary_op), None)
+    }
+    /// Creates a constant operator. If an operator is constant it cannot be additionally binary or unary.
+    pub fn make_constant(repr: &'a str, constant: T) -> Operator<'a, T> {
+        Operator::new(repr, None, None, Some(constant))
+    }
+
+    pub fn bin(&self) -> ExResult<BinOp<T>> {
+        let op = unwrap_operator(&self.bin_op, self.repr, OperatorType::Bin)?;
+        Ok(op.clone())
+    }
+    pub fn unary(&self) -> ExResult<fn(T) -> T> {
+        Ok(*unwrap_operator(
+            &self.unary_op,
+            self.repr,
+            OperatorType::Unary,
+        )?)
+    }
+    pub fn repr(&self) -> &'a str {
+        self.repr
+    }
+    pub fn has_bin(&self) -> bool {
+        self.bin_op.is_some()
+    }
+    pub fn has_unary(&self) -> bool {
+        self.unary_op.is_some()
+    }
+    pub fn constant(&self) -> Option<T> {
+        self.constant.clone()
+    }
+}
+
+pub type VecOfUnaryFuncs<T> = SmallVec<[fn(T) -> T; N_UNARYOPS_OF_DEEPEX_ON_STACK]>;
+
+/// Container of unary operators of one expression
+#[derive(Clone, Eq, PartialEq, Ord, PartialOrd, Debug)]
+pub struct UnaryOp<T> {
+    funcs_to_be_composed: VecOfUnaryFuncs<T>,
+}
+
+impl<T> UnaryOp<T>
+where
+    T: Clone,
+{
+    /// Applies unary operators one after the other starting with the one with the highest index.
+    /// # Arguments
+    ///
+    /// * `x` - number the unary operators are applied to
+    ///
+    pub fn apply(&self, x: T) -> T {
+        let mut result = x;
+        // rev, since the last uop is applied first by convention
+        for uo in self.funcs_to_be_composed.iter().rev() {
+            result = uo(result);
+        }
+        result
+    }
+
+    /// Composes `self` with another unary operator.
+    /// The other unary operator will be applied after self.
+    pub fn append_after(&mut self, other: UnaryOp<T>) {
+        self.append_after_iter(other.funcs_to_be_composed.into_iter());
+    }
+
+    
+    /// Removes the operator that will be applied latest, i.e., the first element of the array.
+    pub fn remove_latest(&mut self) {
+        self.funcs_to_be_composed.remove(0);
+    }
+
+    /// Appends an iterator of unary functions to the beginning of the array of unary functions of `self`.
+    /// Accordingly, the newly added unary functions will be applied after all other unary functions in the
+    /// list, i.e., as latest.
+    pub fn append_after_iter<I>(&mut self, other_iter: I)
+    where
+        I: Iterator<Item = fn(T) -> T>,
+    {
+        self.funcs_to_be_composed = other_iter
+            .chain(self.funcs_to_be_composed.iter().copied())
+            .collect::<SmallVec<_>>();
+    }
+
+    pub fn len(&self) -> usize {
+        self.funcs_to_be_composed.len()
+    }
+
+    pub fn new() -> Self {
+        Self {
+            funcs_to_be_composed: smallvec![],
+        }
+    }
+
+    pub fn from_vec(v: VecOfUnaryFuncs<T>) -> Self {
+        Self {
+            funcs_to_be_composed: v,
+        }
+    }
+
+    pub fn from_iter<I>(iter: I) -> Self
+    where
+        I: Iterator<Item = fn(T) -> T>,
+    {
+        Self {
+            funcs_to_be_composed: iter.collect(),
+        }
+    }
+    
+    pub fn funcs_to_be_composed(&self) -> &VecOfUnaryFuncs<T> {
+        &self.funcs_to_be_composed
+    }
+
+    pub fn clear(&mut self) {
+        self.funcs_to_be_composed.clear();
+    }
+}
+
+impl<T: Clone> Default for UnaryOp<T> {
+    fn default() -> Self {
+        Self::new()
+    }
+}
+
+/// A binary operator that consists of a function pointer, a priority, and a commutativity-flag.
+#[derive(Clone, Eq, PartialEq, Ord, PartialOrd, Debug)]
+pub struct BinOp<T: Clone> {
+    /// Implementation of the binary operation, e.g., `|a, b| a * b` for multiplication.
+    pub apply: fn(T, T) -> T,
+    /// Priority of the binary operation. A binary operation with a
+    /// higher number will be executed first. For instance, in a sane world `*`
+    /// has a higher priority than `+`. However, in Exmex land you could also define
+    /// this differently.
+    pub prio: i64,
+    /// True if this is a commutative operator such as `*` or `+`, false if not such as `-`, `/`, or `^`.
+    /// Commutativity is used to compile sub-expressions of numbers correctly.
+    pub is_commutative: bool,
+}
+
+/// To use custom operators one needs to create a factory that implements this trait.
+/// In this way, we make sure that we can deserialize expressions with
+/// [`serde`](docs.rs/serde) with the correct operators based on the type.
+///
+/// # Example
+///
+/// ```rust
+/// use exmex::{BinOp, MakeOperators, Operator};
+/// #[derive(Clone)]
+/// struct SomeOpsFactory;
+/// impl MakeOperators<f32> for SomeOpsFactory {
+///     fn make<'a>() -> Vec<Operator<'a, f32>> {    
+///         vec![
+///             Operator::make_bin_unary(
+///                 "-",
+///                 BinOp {
+///                     apply: |a, b| a - b,
+///                     prio: 0,
+///                     is_commutative: false,
+///                 },
+///                 |a| (-a),
+///             ),
+///             Operator::make_unary("sin", |a| a.sin())
+///         ]
+///     }
+/// }
+/// ```
+pub trait MakeOperators<T: Clone>: Clone {
+    /// Function that creates a vector of operators.
+    fn make<'a>() -> Vec<Operator<'a, T>>;
+}
+
+/// Factory of default operators for floating point values.
+///
+/// |representation|description|
+/// |--------------|-----------|
+/// |`^`| power |
+/// |`*`| product |
+/// |`/`| division |
+/// |`+`| addition as binary or identity as unary operator|
+/// |`-`| subtraction as binary or inverting the sign as unary operator |
+/// |`abs`| absolute value |
+/// |`signum`| signum |
+/// |`sin`| sine |
+/// |`cos`| cosine |
+/// |`tan`| tangent |
+/// |`asin`| inverse sine |
+/// |`acos`| inverse cosine |
+/// |`atan`| inverse tangent |
+/// |`sinh`| hyperbolic sine |
+/// |`cosh`| hyperbolic cosine |
+/// |`tanh`| hyperbolic tangent |
+/// |`floor`| largest integer less than or equal to a number |
+/// |`ceil`| smallest integer greater than or equal to a number |
+/// |`trunc`| integer part of a number |
+/// |`fract`| fractional part of a number |
+/// |`exp`| exponential functionn |
+/// |`sqrt`| square root |
+/// |`cbrt`| cube root |
+/// |`ln`| natural logarithm |
+/// |`log2`| logarithm with basis 2 |
+/// |`log10`| logarithm with basis 10 |
+/// |`log`| natural logarithm |
+/// |`PI`| constant π |
+/// |`π`| second representation of constant π |
+/// |`E`| Euler's number |
+/// |`TAU`| constant τ=2π |
+/// |`τ`| second representation of constant τ |
+/// |`e`| second representation of Euler's number |
+///
+///
+#[derive(Clone, Eq, PartialEq, Ord, PartialOrd, Debug)]
+pub struct FloatOpsFactory<T: Float> {
+    dummy: PhantomData<T>,
+}
+
+impl<T: Float> MakeOperators<T> for FloatOpsFactory<T> {
+    /// Returns the default operators.
+    fn make<'a>() -> Vec<Operator<'a, T>> {
+        vec![
+            Operator::make_bin(
+                "^",
+                BinOp {
+                    apply: |a, b| a.powf(b),
+                    prio: 4,
+                    is_commutative: false,
+                },
+            ),
+            Operator::make_bin(
+                "*",
+                BinOp {
+                    apply: |a, b| a * b,
+                    prio: 2,
+                    is_commutative: true,
+                },
+            ),
+            Operator::make_bin(
+                "/",
+                BinOp {
+                    apply: |a, b| a / b,
+                    prio: 3,
+                    is_commutative: false,
+                },
+            ),
+            Operator::make_bin_unary(
+                "+",
+                BinOp {
+                    apply: |a, b| a + b,
+                    prio: 0,
+                    is_commutative: true,
+                },
+                |a| a,
+            ),
+            Operator::make_bin_unary(
+                "-",
+                BinOp {
+                    apply: |a, b| a - b,
+                    prio: 1,
+                    is_commutative: false,
+                },
+                |a| -a,
+            ),
+            Operator::make_unary("abs", |a| a.abs()),
+            Operator::make_unary("signum", |a| a.signum()),
+            Operator::make_unary("sin", |a| a.sin()),
+            Operator::make_unary("cos", |a| a.cos()),
+            Operator::make_unary("tan", |a| a.tan()),
+            Operator::make_unary("asin", |a| a.asin()),
+            Operator::make_unary("acos", |a| a.acos()),
+            Operator::make_unary("atan", |a| a.atan()),
+            Operator::make_unary("sinh", |a| a.sinh()),
+            Operator::make_unary("cosh", |a| a.cosh()),
+            Operator::make_unary("tanh", |a| a.tanh()),
+            Operator::make_unary("floor", |a| a.floor()),
+            Operator::make_unary("round", |a| a.round()),
+            Operator::make_unary("ceil", |a| a.ceil()),
+            Operator::make_unary("trunc", |a| a.trunc()),
+            Operator::make_unary("fract", |a| a.fract()),
+            Operator::make_unary("exp", |a| a.exp()),
+            Operator::make_unary("sqrt", |a| a.sqrt()),
+            Operator::make_unary("cbrt", |a| a.cbrt()),
+            Operator::make_unary("ln", |a| a.ln()),
+            Operator::make_unary("log2", |a| a.log2()),
+            Operator::make_unary("log10", |a| a.log10()),
+            Operator::make_unary("log", |a| a.ln()),
+            Operator::make_constant("PI", T::from(std::f64::consts::PI).unwrap()),
+            Operator::make_constant("π", T::from(std::f64::consts::PI).unwrap()),
+            Operator::make_constant("E", T::from(std::f64::consts::E).unwrap()),
+            Operator::make_constant("e", T::from(std::f64::consts::E).unwrap()),
+            Operator::make_constant("TAU", T::from(std::f64::consts::TAU).unwrap()),
+            Operator::make_constant("τ", T::from(std::f64::consts::TAU).unwrap()),
+            
+        ]
+    }
+}
+
+/// This macro creates an operator factory struct that implements the trait
+/// [`MakeOperators`](MakeOperators). You have to pass the name of the struct
+/// as first, the type of the operands as second, and the [`Operator`](Operator)s as
+/// third to n-th argument.
+///
+/// # Example
+///
+/// The following snippet creates a struct that can be used as in [`FlatEx<_, MyOpsFactory>`](crate::FlatEx).
+/// ```
+/// use exmex::{MakeOperators, Operator, ops_factory};
+/// ops_factory!(
+///     MyOpsFactory,  // name of struct
+///     f32,           // data type of operands
+///     Operator::make_unary("log", |a| a.ln()),
+///     Operator::make_unary("log2", |a| a.log2())
+/// );
+/// ```
+#[macro_export]
+macro_rules! ops_factory {
+    ($name:ident, $T:ty, $( $ops:expr ),*) => {
+        #[derive(Clone)]
+        struct $name;
+        impl MakeOperators<$T> for $name {
+            fn make<'a>() -> Vec<Operator<'a, $T>> {
+                vec![$($ops,)*]
+            }
+        }
+    }
+}